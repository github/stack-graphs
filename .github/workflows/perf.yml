--- conflicted
+++ resolved
@@ -233,20 +233,12 @@
       # Download results
       #
       - name: Download base results
-<<<<<<< HEAD
-        uses: actions/download-artifact@v4.1.7
-=======
         uses: actions/download-artifact@v4
->>>>>>> b3409fca
         with:
           name: ${{ env.BASE_ARTIFACT }}
           path: ${{ env.BASE_ARTIFACT }}
       - name: Download head results
-<<<<<<< HEAD
-        uses: actions/download-artifact@v4.1.7
-=======
         uses: actions/download-artifact@v4
->>>>>>> b3409fca
         with:
           name: ${{ env.HEAD_ARTIFACT }}
           path: ${{ env.HEAD_ARTIFACT }}
